--- conflicted
+++ resolved
@@ -54,16 +54,15 @@
     }
 
     @Override
-<<<<<<< HEAD
     public void readDVDArray(DataValueDescriptor[] dvds, ByteArrayDataInput in,
         int numEightColGroups, int numPartialCols) {
     }
-=======
+
+    @Override
     public void clearSnappyContextForConnection(Long connectionId) {
 
     }
 
->>>>>>> 301285ac
   };
 
   public static ClusterCallbacks getClusterCallbacks() {
