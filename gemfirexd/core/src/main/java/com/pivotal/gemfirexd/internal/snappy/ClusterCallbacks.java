--- conflicted
+++ resolved
@@ -37,7 +37,6 @@
 
   void stopExecutor();
 
-<<<<<<< HEAD
   SparkSQLExecute getSQLExecute(String sql, LeadNodeExecutionContext ctx, Version v);
 
   /**
@@ -45,9 +44,6 @@
    */
   void readDVDArray(DataValueDescriptor[] dvds, ByteArrayDataInput in,
       int numEightColGroups, int numPartialCols);
-=======
-    public SparkSQLExecute getSQLExecute(String sql, LeadNodeExecutionContext ctx, Version v);
 
-    public void clearSnappyContextForConnection(Long connectionId);
->>>>>>> 301285ac
+  void clearSnappyContextForConnection(Long connectionId);
 }